# File: RigidMotionsParameterSpaceDecompostion.mpl  
#
# Description:
#  This file contains functions used to obtain an arrangement 6 dimensional parameter space of 3D
#  digitized rigid motions.
#  This code has been written for research propose and its aim is to calculate a particular
#  arrangement of quadrics. Therefore, it can or it cannot be useful in study of generic
#  arrangements. The final output are sample points of full dimensional open cells.
#
#  The code was written in relation with the paper: Kacper Pluta, Guillaume Moroz, Yukiko
#  Kenmochi, Pascal Romon, Quadric arrangement in classifying rigid motions of a 3D digital image,
#  2016, https://hal.archives-ouvertes.fr/hal-01334257 referred late on as [Quadrics:2016].
#
# Author:
#  Kacper Pluta - kacper.pluta@esiee.fr
#  Laboratoire d'Informatique Gaspard-Monge - LIGM, A3SI, France
#
# Date:
#  11/12/2015 
#
# License:
#  Simplified BSD License
#
# Copyright (c) 2015, Kacper Pluta
# All rights reserved.

# Redistribution and use in source and binary forms, with or without
# modification, are permitted provided that the following conditions are met:
#   * Redistributions of source code must retain the above copyright
#     notice, this list of conditions and the following disclaimer.
#   * Redistributions in binary form must reproduce the above copyright
#     notice, this list of conditions and the following disclaimer in the
#     documentation and/or other materials provided with the distribution.
#
# THIS SOFTWARE IS PROVIDED BY THE COPYRIGHT HOLDERS AND CONTRIBUTORS "AS IS" AND
# ANY EXPRESS OR IMPLIED WARRANTIES, INCLUDING, BUT NOT LIMITED TO, THE IMPLIED
# WARRANTIES OF MERCHANTABILITY AND FITNESS FOR A PARTICULAR PURPOSE ARE
# DISCLAIMED. IN NO EVENT SHALL Kacper Pluta BE LIABLE FOR ANY
# DIRECT, INDIRECT, INCIDENTAL, SPECIAL, EXEMPLARY, OR CONSEQUENTIAL DAMAGES
# (INCLUDING, BUT NOT LIMITED TO, PROCUREMENT OF SUBSTITUTE GOODS OR SERVICES;
# LOSS OF USE, DATA, OR PROFITS; OR BUSINESS INTERRUPTION) HOWEVER CAUSED AND
# ON ANY THEORY OF LIABILITY, WHETHER IN CONTRACT, STRICT LIABILITY, OR TORT
# (INCLUDING NEGLIGENCE OR OTHERWISE) ARISING IN ANY WAY OUT OF THE USE OF THIS
# SOFTWARE, EVEN IF ADVISED OF THE POSSIBILITY OF SUCH DAMAGE.
#
#
<<<<<<< HEAD

RigidMotionsParameterSpaceDecompostion := module() 
  option package;
  uses   RigidMotionsParameterSpaceDecompostionRecursive, RigidMotionsParameterSpaceCommon;
  local  GetQuadric, IsMonotonic, ComputeSetOfQuadrics,
         ComputeEventsATypeGrid, ComputeEventsBTypeGrid, ComputeEventsCTypeGrid,
         ComputeAsymptoticABEventsGrid, ComputeAsymptoticAAEventsGrid, 
         ComputeEventsAlgebraicNumbers;
         
  export IsAsymptotic, IsAsymptoticIntersection, LaunchComputeSamplePoints, 
         LaunchResumeComputations, ComputeSamplePoints, ParallelComputeSamplePoints;
=======
RigidMotionsParameterSpaceDecompostion := module() 
  option package;
  local  GetQuadric, IsMonotonic, ComputeSetOfQuadrics, IsAsymptotic, IsAsymptoticIntersection,
         ComputeEventsATypeGrid, ComputeEventsBTypeGrid, ComputeEventsCTypeGrid,
         ComputeAsymptoticABEventsGrid, ComputeAsymptoticAAEventsGrid, 
         ComputeEventsAlgebraicNumbers, ComputeSamplePoints, ParallelComputeSamplePoints;
         
  export LaunchComputeSamplePoints, LaunchResumeComputations;
>>>>>>> 5f08d7d3
  
  #Variables shared by grid nodes;
  global Q, cluster, vars, dbPath, skipped;

# Procedure: GetQuadric
#   Compute a quadric.
#
# Parameters:
#   R          - a 3x3 rotation matrix obtained from Cayley transform
#   neighbor   - a vector which points on a neighbor
#   hGridPlane - a half-grid plane i.e. k_dim + 1/2
#   axis       - a given row of R matrix
#   
# Output:
#   Multivariate polynomial of degree 2 related to the changed of configuration of image patch and
#   given in [Quadrics:2016] as equation (7).
GetQuadric := proc(R::~Matrix, neighbor::~Vector, hGridPlane::~Vector, axis::integer)
  local r := R . neighbor - hGridPlane;
  if axis > 0 and axis < 4 then
    return simplify( ( 2 * denom( R[1][1] ) ) * r[axis] );
  else
    error "Wrong dimension: dim must be in [1,3].";
  end if:
end proc:


# Procedure: IsMonotonic
#   Check if given polynomial of degree 2 is non-positive or non-negative
#
# Parameters:
#   x      - a polynomial
#
# Output:
#   true if polynomial of degree 2 is non-positive and false otherwise
IsMonotonic := proc( x::~polynom )
  local homo, hessian, signmap, clean:
  homo := Groebner:-Homogenize( x, v ):
  hessian := 1 / 2 * VectorCalculus:-Hessian( homo, [ op( indets( x ) ), v ] ):
  signmap := map( signum, LinearAlgebra:-Eigenvalues( hessian ) ):
  signmap := convert( signmap, list ):
  clean := remove( `=`, signmap , 0 ):
  return ( andmap( `=`, clean, 1 ) or andmap( `=`, clean, -1 ) ):
end proc:


# Procedure: ComputeSetOfQuadrics
#   Compute a set of quadrics which are reduced by duplicated and these ones
#   which are strictly positive or negative.
#
# Parameters:
#   R          - a rotation matrix obtained from Cayley transform
#   nType      - size of neighborhood i.e. N_1, N_2, N_3. 
#   axis       - a given axis i.e. 1 = x, 2 = y and 3 = z 
#   kRange     - a range of planes to consider
#
# Output:
#   List of quadrics of form f - g reduced by duplicated---up to constant
#   factor---and these ones which are strictly positive or negative.
ComputeSetOfQuadrics := proc( R::~Matrix,
                               nType::string,
                               axis::~integer,
                               kRange::~list )
  local neighborhood := GetNeighborhood( nType ):
  local quadrics := Array([]):
  local f::polynom, g::polynom, quadric::polynom:
  local indexes := []:
  local T := combinat:-cartprod( [ neighborhood, neighborhood, kRange, kRange ] ):

  if LinearAlgebra:-Determinant(R) <> 1 or [upperbound(R)] <> [3,3] or nops(indets(R)) = 0 then
    error "Used matrix is not a correct 3 x 3 rotation matrix!";
  fi;

  if axis < 1 or axis > 3 then
    error "Axis is not from range [1,3].";
  fi:

  while not T[ finished ] do
    indexes := T[ nextvalue ]():
    f := GetQuadric( R, Vector( indexes[1] ), Vector( 3, indexes[3] + 1/2 ), axis ):
    g := GetQuadric( R, Vector( indexes[2] ), Vector( 3, indexes[4] + 1/2 ), axis ):
    quadric := f - g:
    if quadric <> 0 then
      quadric := quadric / lcoeff( quadric ):
      ArrayTools:-Append(quadrics,quadric):
    end if:
  end do:
  quadrics := convert(quadrics,set):
  quadrics := remove( IsMonotonic, quadrics ):
  quadrics := Threads:-Map(proc(x) normal(x) * denom(x) end proc, quadrics):
  return quadrics:
end proc:


# Procedure: IsAsymptotic
#   Checks if given quadric has an asymptotic critical value. For this moment a direction is fixed
#   to a.
#
# Parameters:
#   x          - a quadric in three variables
#   vars       - a list of variables
#
# Output:
#   List of solution for which partial derivatives in vars[2] and vars[3] are collinear.
IsAsymptotic := proc(x::polynom, vars::list)
  local vec, Vb, Vc, VV, sols;
  if nops(vars) < 3 then
    error "Expected at least three variables!";
  fi;
  vec := VectorCalculus:-Gradient(x, vars);
  Vb := Vector(3, [coeff(vec[2],vars[2]),coeff(vec[2],vars[3]),eval(vec[2],[vars[-2]=0,vars[-1]=0])]);
  Vc := Vector(3, [coeff(vec[3],vars[2]),coeff(vec[3],vars[3]),eval(vec[3],[vars[-2]=0,vars[-1]=0])]);
  VV := LinearAlgebra:-CrossProduct(Vb, Vc);
  if norm(VV,1) = 0 then
    return {{vars[1]=0}};
  fi;
  sols := solve({VV[1] = 0, VV[2] = 0,VV[3] = 0,vars[1]>=0}, [vars[1]]);
  if sols = NULL then
    return {};
  else
    return sols;
  fi;
end proc:


# Procedure: IsAsymptoticIntersection
#   Checks if intersection of two quadrics has an asymptotic critical value. For this moment a
#   direction is fixed to a.
#
# Parameters:
#   p          - a quadric in three variables
#   q          - a quadric in three variables
#   vars       - a list of variables
#
# Output:
#   List of solution for which intersection of p and q has an asymptotic intersection
# Comment:
#   - Since Groebner package seems to have memory leak I should rather replace 
#     PolynomialIdeals:-EliminationIdeal by resultant elimination similarly to what I did with
#     univariate polynomials.
# TODO:
#   - Allow user to chose a direction. 
#   - if there is no intersection between quadrics then skip it.
IsAsymptoticIntersection := proc( p::polynom, q::polynom, vars::list )
  local J := PolynomialIdeals:-`<,>`(p,q);
  local Pb, Pc, Cb, Cc, sols, univ;
  if nops(vars) < 3 then
    error "Expected at least three variables!";
  fi;
  Pb := PolynomialIdeals:-EliminationIdeal(J,{op(vars[1..2])}):
  Pb := PolynomialIdeals:-IdealInfo:-Generators(Pb)[1];
  Pc := PolynomialIdeals:-EliminationIdeal(J,{op(vars[[1,3]])});
  Pc := PolynomialIdeals:-IdealInfo:-Generators(Pc)[1];
  Cb := lcoeff(Pb, vars[2]);
  Cc := lcoeff(Pc, vars[3]);
  return gcd(Cb,Cc);
end proc:


# Procedure: ComputeEventsATypeGrid
#   Compute events such that a sweep plane is tangent to a quadric. 
#
# Parameters:
#   Q          - a set of quadrics or conics
#   dim        - a list of indexes of variables used to calculate partial derivatives
#   vars       - a list of variables
#
# Output:
#   List of ranges which contains roots of a system(q, d/db q, d/dc q).
#
# Comment:
#  - only the first direction is supported since EliminationResultant is used
ComputeEventsATypeGrid := proc( Q, dim::list, vars::list )
  local s:
  if nops(vars) < 3 then
    error "Expected at least three variables!";
  fi;
  s := proc(i::integer, vars::list)
   local sys, univ, sol;
   local q := Q[i];
   sys := { q, diff( q, vars[ dim[1] ] ), diff( q, vars[ dim[2] ] ) };
   univ := EliminationResultant(sys, vars):
   if not type( univ, constant ) then
     sol := RootFinding:-Isolate(univ):
     if nops(sol) > 0 then
       return [univ, [i]]:
     else
       return NULL:
     fi:
   fi:
  end proc:
  return [Grid:-Seq(s(i, vars),i=1..nops(Q))]:
end proc:


# Procedure: ComputeEventsBType
#   Compute events such that intersection of two quadrics is tangent to sweeping plane.
#
# Parameters:
#   dir        - a direction of a gradient product it should
#                be the same as director of sweep 
#   Q          - a set of conics
#   vars       - a list of variables
#
# Output:
#   Indexes of quadrics which intersect and a component of a vector product of 
#   their gradients in given direction have a common root.
ComputeEventsBTypeGrid := proc( Q, dir::integer, vars::list )
  local s:
  if nops(vars) < 3 then
    error "Expected at least three a variables!";
  fi;
  s := proc(i, j, vars::list)
    local p, prod, univ, sys, sol:
    prod := LinearAlgebra:-CrossProduct( VectorCalculus:-Gradient( Q[i], vars ),
                                    VectorCalculus:-Gradient( Q[j], vars ) )[dir]:
    sys := { Q[i], Q[j], prod }:
    univ := EliminationResultant(sys, vars):
    if not type( univ, constant ) then
      sol := RootFinding:-Isolate(univ):
      if nops(sol) > 0 then
        return [univ, [i,j]]:
      else
        return NULL:
      fi;
    fi:
  end proc:
  return [Grid:-Seq(seq(s(i, j, vars),j=i+1..nops(Q)),i=1..nops(Q))]:
end proc:


# Procedure: ComputeEventsCTypeGrid
#   Compute events such that three quadrics intersects in a point. 
#
# Parameters:
#   Q          - a set of quadrics
#   vars       - a list of variables
#
# Output:
#   Indexes of quadrics which intersect in a point.
ComputeEventsCTypeGrid := proc( Q, vars::list )
  local s:
  if nops(vars) < 3 then
    error "Expected at least three a variables!";
  fi;
  s := proc (i, j, k, vars::list)
    local p, sol, univ, sys;
    sys := { Q[i], Q[j], Q[k] }:
    univ := EliminationResultant(sys, vars):
    if not type( univ, constant ) then
      sol := RootFinding:-Isolate(univ):
      if nops(sol) > 0 then
        return [ univ, [i,j,k] ]:
      fi;
    fi;
    return NULL:
   end proc:
   return [Grid:-Seq(seq(seq(s(i, j, k, vars),k=j+1..nops(Q)),j=i+1..nops(Q)),i=1..nops(Q))]:
end proc:


# Procedure: ComputeAsymptoticAAEvents
#   Compute real algebraic numbers which corresponds to 
#   asymptotic cases given by one quadrics.
#
# Parameters:
#   Q          - a set of quadrics
#   vars       - a list of variables
#
# Output:
#   A list of real algebraic numbers and indexes of quadrics
#   which corresponds to them.
ComputeAsymptoticAAEventsGrid:=proc(Q, vars::list)
  local listTmp := [], s;
  if nops(vars) < 3 then
    error "Expected at least three a variables!";
  fi;
  s:=proc(i::integer, vars::list)
    local numbers := [], sol, rootsF, tmp:
    rootsF := RigidMotionsParameterSpaceDecompostion:-IsAsymptotic(Q[i], vars):
    for sol in rootsF do
      sol := op(sol);
      if not type(rhs(sol), rational) then
        error "Irrational asymptotic case! Are you sure the input is a set of quadrics?"
      fi:
      numbers:=[op(numbers), [Object(RealAlgebraicNumber, lhs(sol) * denom(rhs(sol)) -
      numer(rhs(sol)), rhs(sol), rhs(sol)), [i]]]:
    od:
    return numbers;
  end proc:
  listTmp := select(proc(x) return evalb(x<>[]) end, [Grid:-Seq(s(i, vars),i=1..nops(Q))]);
  return ListTools:-Flatten(listTmp, 1);
end:


# Procedure: ComputeAsymptoticABEvents
#   Compute real algebraic numbers which corresponds to 
#   asymptotic cases given by one quadrics.
#
# Parameters:
#   Q          - a set of quadrics
#   vars       - a list of variables
#
# Output:
#   A list of real algebraic numbers and indexes of quadrics
#   which corresponds to them.
ComputeAsymptoticABEventsGrid:=proc(Q, vars::list)
  local listTmp:=[], s;
  if nops(vars) < 3 then
    error "Expected at least three a variables!";
  fi;
  s:=proc(i::integer, j::integer, vars::list)
   local numbers := [], sol, rootsF, poly, factored, sqrFree, rf;
   poly := RigidMotionsParameterSpaceDecompostion:-IsAsymptoticIntersection(Q[i], Q[j], vars);
   if poly = NULL or nops(poly) = 0 then
     return [];
   fi:
   factored := factors( poly )[2,..,1]: 
   for sqrFree in factored do
      rootsF := RootFinding:-Isolate(sqrFree, op(indets(sqrFree)), output='interval');
      for rf in rootsF do
        numbers:=[op(numbers), [Object(RealAlgebraicNumber, sqrFree, op(rf)[2][1],
        op(rf)[2][2]), [i,j]]]: 
      od:
   od:
   return numbers;
  end proc:
  listTmp := select(proc(x) return evalb(x<>[]) end,
  [Grid:-Seq(seq(s(i, j, vars),j=i+1..nops(Q)),i=1..nops(Q))]);
  return ListTools:-Flatten(listTmp, 1);
end proc:


# Procedure: ComputeEventsAlgebraicNumbers
#   Compute and sort events as algebraic numbers 
#
# Parameters:
#   Q     - set of quadrics or conics
#   vars       - a list of variables
# Output:
#   Sorted set of real algebraic numbers
ComputeEventsAlgebraicNumbers := proc( Q, vars::list )
  local events, rootsF, rf, poly:
  local numbers := Array([]):
  local numAsym;
  local factored, sqrFree:

  events:= {op(ComputeEventsATypeGrid( Q, [2, 3], vars )), op(ComputeEventsBTypeGrid( Q, 1, vars )),
            op(ComputeEventsCTypeGrid( Q, vars ))};
  for poly in events do
    factored := factors( poly[1] )[2,..,1]: 
    for sqrFree in factored do
      rootsF := RootFinding:-Isolate(sqrFree, output='interval'):
      for rf in rootsF do
        ArrayTools:-Append(numbers, [Object( RealAlgebraicNumber, sqrFree, op(rf)[2][1],
        op(rf)[2][2] ), poly[2]]):
      od;
    od;
  od;
  
  numAsym:=ComputeAsymptoticAAEventsGrid(Q, vars);
  numbers:=ArrayTools:-Concatenate(2, numbers, Vector[row]([numAsym]));
  numAsym:=ComputeAsymptoticABEventsGrid(Q, vars);
  numbers:=ArrayTools:-Concatenate(2, numbers, Vector[row]([numAsym]));

  return SortEvents(numbers);
end proc:


# Procedure: ComputeSamplePoints
#   Computes sample points for rotational part of rigid motions
#
#
# Parameters:
#   Q                  - list of quadrics
#   cluster            - each element contains a list of equal real algebraic number and quadrics
#                        related.
#   first              - integer value which indicates a first cluster to proceed.
#   last               - integer value which indicates a last cluster to proceed.
#   vars               - list of variables in which conics are expressed
#   db                 - an instance of the class ComputationRegister
#   skipped            - a list of the cluster indices to be skipped
#
# Output:
#   It populates a database, given by databasePath, with sample points.
ComputeSamplePoints := proc (Q, cluster::list, first::integer, last::integer, 
                             vars::list, db::ComputationRegister, skipped::list:=[]) 
local i, x, midpoint, sys, samplePoints, disjointEvent:=[]:
  if first < 0 or last < 0 or last < first or upperbound(cluster) <= last then 
    error "Bounds of the cluster range are incorrect.": 
  end if:
  for i from first to last do 
    if i in skipped then
      next;
    fi:
    sys := []: 
    for x in cluster[i] do 
      sys := [op(sys), op(Q[x[2]])]:
    end do:
    disjointEvent:=DisjointRanges(cluster[i][1][1],cluster[i+1][1][1]);
    midpoint := (GetInterval(disjointEvent[1])[2] + GetInterval(disjointEvent[2])[1])/2:
    # never call eval with sets!!
    sys := eval(sys, vars[1] = midpoint);
    LaunchComputeSamplePoints2D(sys, midpoint, 1, false, vars[2..], db);
    SynchronizeSamplePoints(db);
    InsertSkippedCluster(db, i);
  end do;
end proc:


# Procedure: ParallelComputeSamplePoints
#   Computes sample points for rotational part of rigid motions. It should be call via Grid
#   framework.
ParallelComputeSamplePoints := proc()
  local me, numNodes, n;
  local db:=Object(ComputationRegister, dbPath);
  me := Grid:-MyNode();
  numNodes := Grid:-NumNodes();
  # cluster-1 because the last cluster is a doubled cluster[-2]
  n := trunc((upperbound(cluster)-1)/numNodes);
  RigidMotionsParameterSpaceDecompostion:-ComputeSamplePoints(Q, cluster, me*n+1,(me+1)*n, vars, 
                                                              db, skipped);
  Grid:-Barrier();
end proc:


# Procedure: LaunchOnComputeSamplePoints
#   Computes sample points for rotational part of rigid motions using the grid framework
#
#
# Parameters:
#   variables     - list of variables in which the problem is expressed
#   databasePath  - a path to a copy of the database CompRegister.db
#   nType         - neighborhood type: N1, N2 or N3.
#   kRange        - range of grid lines passed as a list
#   nodes         - number of nodes used in the parallel computations
# Output:
#   It populates a database given by databasePath.
LaunchComputeSamplePoints := proc(variables::list, databasePath::string, nType::string, 
                                  kRange::list, nodes:=kernelopts(numcpus)) 
  local numbers, firstEvent, R, rootTmp, i, mesg;
  local db:=Object(ComputationRegister, databasePath);
  vars:=variables;
  dbPath:=databasePath;

  mesg:=kernelopts(printbytes=false):
  R := CayleyTransform(variables):
  Q := ListTools:-MakeUnique([op(ComputeSetOfQuadrics(R, nType, 1, kRange)), 
       op(ComputeSetOfQuadrics(R, nType, 2, kRange)),
       op(ComputeSetOfQuadrics(R, nType, 3, kRange)), op(variables)]);
  for i from 1 to nops(Q) do
    InsertQuadric(db, i, Q[i]);
  od;
  SynchronizeQuadrics(db);

  numbers := ComputeEventsAlgebraicNumbers(Q, variables);
  numbers := convert(numbers, list);
  numbers := select(proc(x) return evalb(GetInterval(x[1])[2] >= 0); end proc, numbers):
  #Insert events into the register
  for i from 1 to nops(numbers) do
    InsertEvent(db, i, numbers[i][1], numbers[i][2])
  od;
  SynchronizeEvents(db);
  cluster := ClusterEvents(numbers):
  # assign all quadrics to the second event
  cluster := [[[cluster[1][1][1], [seq(1..nops(Q))]]], op(cluster[2..])]:
  # add the last slice twice but shifted to calculate correctly last quadrics
  rootTmp:= GetInterval(cluster[-1][1][1])[2]+1;
  firstEvent := Object(RealAlgebraicNumber, denom(rootTmp)*variables[1]-numer(rootTmp), rootTmp, 
                       rootTmp);
  cluster := [op(cluster), [[firstEvent ,cluster[-1][1][2]]]]:
  if nodes > 1 then
    Grid:-Setup("local", numnodes=nodes):
<<<<<<< HEAD
    Grid:-Launch(RigidMotionsParameterSpaceDecompostion:-ParallelComputeSamplePoints, 
                 imports=['Q', 'cluster', 'vars', 'dbPath'], numnodes=nodes);
=======
    Grid:-Launch(ParallelComputeSamplePoints, imports=['Q', 'cluster', 'vars', 'dbPath'], 
    numnodes=nodes);
>>>>>>> 5f08d7d3
  else
    ComputeSamplePoints(Q, cluster, 1, nops(cluster) - 1, variables, db, skipped);             
  fi;
  mesg:=kernelopts(printbytes=mesg);
end proc:


# Procedure: LaunchResumeComputations
#   Resumes computations of sample points for rotational part of rigid motions using
#   the grid framework.
#
#
# Parameters:
#   variables     - list of variables in which the problem is expressed
#   databasePath  - a path to a database file. If file does not exist it will be crated.
#   nType         - neighborhood type: N1, N2 or N3.
#   kRange        - range of grid lines passed as a list
#   nodes         - number of nodes used in the parallel computations
# Output:
#   It populates a database given by databasePath.
LaunchResumeComputations := proc(variables::list, databasePath::string, nType::string, 
                           kRange::list, nodes:=kernelopts(numcpus))
  local events, firstEvent, rootTmp, i, mesg;
  local db:=Object(ComputationRegister, databasePath);
  vars:=variables;
  dbPath:=databasePath;
  mesg:=kernelopts(printbytes=false):
  Q := FetchQuadrics(db);
  events := FetchEvents(db);
  SortEvents(events);
  cluster := ClusterEvents(events);
  # assign all quadrics to the second event
  cluster := [[[cluster[1][1][1], [seq(1..nops(Q))]]], op(cluster[2..])]:
  # add the last slice twice but shifted to calculate correctly last quadrics
  rootTmp:= GetInterval(cluster[-1][1][1])[2]+1;
  firstEvent := Object(RealAlgebraicNumber, denom(rootTmp)*variables[1]-numer(rootTmp), rootTmp, 
                       rootTmp);
  cluster := [op(cluster), [[firstEvent ,cluster[-1][1][2]]]]:

  skipped := FetchSkippedClusters(db);
  
  if nodes > 1 then
    Grid:-Setup("local", numnodes=nodes):
<<<<<<< HEAD
    Grid:-Launch(RigidMotionsParameterSpaceDecompostion:-ParallelComputeSamplePoints, 
                 imports=['Q', 'cluster', 'vars', 'dbPath', 'skipped'], numnodes=nodes);
=======
    Grid:-Launch(ParallelComputeSamplePoints, imports=['Q', 'cluster', 'vars', 'dbPath', 'skipped'],
                 numnodes=nodes);
>>>>>>> 5f08d7d3
  else
    ComputeSamplePoints(Q, cluster, 1, nops(cluster) - 1, variables, db, skipped);
  fi;
  mesg:=kernelopts(printbytes=mesg);

end proc;

end module:<|MERGE_RESOLUTION|>--- conflicted
+++ resolved
@@ -44,8 +44,6 @@
 # SOFTWARE, EVEN IF ADVISED OF THE POSSIBILITY OF SUCH DAMAGE.
 #
 #
-<<<<<<< HEAD
-
 RigidMotionsParameterSpaceDecompostion := module() 
   option package;
   uses   RigidMotionsParameterSpaceDecompostionRecursive, RigidMotionsParameterSpaceCommon;
@@ -56,17 +54,7 @@
          
   export IsAsymptotic, IsAsymptoticIntersection, LaunchComputeSamplePoints, 
          LaunchResumeComputations, ComputeSamplePoints, ParallelComputeSamplePoints;
-=======
-RigidMotionsParameterSpaceDecompostion := module() 
-  option package;
-  local  GetQuadric, IsMonotonic, ComputeSetOfQuadrics, IsAsymptotic, IsAsymptoticIntersection,
-         ComputeEventsATypeGrid, ComputeEventsBTypeGrid, ComputeEventsCTypeGrid,
-         ComputeAsymptoticABEventsGrid, ComputeAsymptoticAAEventsGrid, 
-         ComputeEventsAlgebraicNumbers, ComputeSamplePoints, ParallelComputeSamplePoints;
-         
-  export LaunchComputeSamplePoints, LaunchResumeComputations;
->>>>>>> 5f08d7d3
-  
+ 
   #Variables shared by grid nodes;
   global Q, cluster, vars, dbPath, skipped;
 
@@ -538,13 +526,8 @@
   cluster := [op(cluster), [[firstEvent ,cluster[-1][1][2]]]]:
   if nodes > 1 then
     Grid:-Setup("local", numnodes=nodes):
-<<<<<<< HEAD
     Grid:-Launch(RigidMotionsParameterSpaceDecompostion:-ParallelComputeSamplePoints, 
                  imports=['Q', 'cluster', 'vars', 'dbPath'], numnodes=nodes);
-=======
-    Grid:-Launch(ParallelComputeSamplePoints, imports=['Q', 'cluster', 'vars', 'dbPath'], 
-    numnodes=nodes);
->>>>>>> 5f08d7d3
   else
     ComputeSamplePoints(Q, cluster, 1, nops(cluster) - 1, variables, db, skipped);             
   fi;
@@ -588,13 +571,8 @@
   
   if nodes > 1 then
     Grid:-Setup("local", numnodes=nodes):
-<<<<<<< HEAD
     Grid:-Launch(RigidMotionsParameterSpaceDecompostion:-ParallelComputeSamplePoints, 
                  imports=['Q', 'cluster', 'vars', 'dbPath', 'skipped'], numnodes=nodes);
-=======
-    Grid:-Launch(ParallelComputeSamplePoints, imports=['Q', 'cluster', 'vars', 'dbPath', 'skipped'],
-                 numnodes=nodes);
->>>>>>> 5f08d7d3
   else
     ComputeSamplePoints(Q, cluster, 1, nops(cluster) - 1, variables, db, skipped);
   fi;
