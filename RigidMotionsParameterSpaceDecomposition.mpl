--- conflicted
+++ resolved
@@ -55,11 +55,7 @@
          
   export IsAsymptotic, IsAsymptoticIntersection, LaunchComputeSamplePoints, 
          LaunchResumeComputations, ComputeSamplePoints, ParallelComputeSamplePoints;
-<<<<<<< HEAD
-  
-=======
- 
->>>>>>> 235c686c
+
   #Variables shared by grid nodes;
   global Q, cluster, vars, dbPath, skipped;
 
@@ -513,12 +509,8 @@
   od;
   SynchronizeQuadrics(db);
 
-<<<<<<< HEAD
-  numbers := ComputeEventsAlgebraicNumbers(Q, variables):
-=======
   numbers := ComputeEventsAlgebraicNumbers(Q, variables);
   numbers := convert(numbers, list);
->>>>>>> 235c686c
   numbers := select(proc(x) return evalb(GetInterval(x[1])[2] >= 0); end proc, numbers):
   #Insert events into the register
   for i from 1 to nops(numbers) do
