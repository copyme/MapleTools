--- conflicted
+++ resolved
@@ -46,18 +46,11 @@
 #
 RigidMotionsParameterSpaceDecompostionRecursive := module() 
   option package;
-<<<<<<< HEAD
-  local  ComputeEventsAType2D, ComputeEventsBType2D, ComputeEventsAType1D, IsAsymptotic2D,
-         ComputeAsymptoticAAEvents2D, ComputeEventsAlgebraicNumbers2D, ComputeSamplePoints2D;
-         
-  export LaunchComputeSamplePoints2D;
-=======
   uses   RigidMotionsParameterSpaceCommon;
   local  ComputeEventsAType2D, ComputeEventsBType2D, ComputeEventsAType1D,
          ComputeAsymptoticAAEvents2D, ComputeEventsAlgebraicNumbers2D, ComputeSamplePoints2D;
          
   export IsAsymptotic2D, LaunchComputeSamplePoints2D;
->>>>>>> 235c686c
 
 # Procedure: ComputeEventsAType2D
 #   Compute events such that a sweep line is tangent to a conic with respect to the first provided
@@ -217,11 +210,7 @@
       od;
     od;
   od;
-<<<<<<< HEAD
-  ArrayTools:-Concatenate(2, numbers, Vector[row]([ComputeAsymptoticAAEvents2D(Q2D2, vars2D)]));
-=======
   ArrayTools:-Concatenate(2, numbers, Vector[row]([ComputeAsymptoticAAEvents2D(Q2D2, vars2D, grid)]));
->>>>>>> 235c686c
   return SortEvents(numbers);
 end proc:
 
