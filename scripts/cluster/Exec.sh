#!/bin/sh

# The script is inspired by http://www.linuxjournal.com/node/1005818

# Copyright (c) 2017, Kacper Pluta <kacper.pluta@esiee.fr>
# All rights reserved.

# Redistribution and use in source and binary forms, with or without
# modification, are permitted provided that the following conditions are met:

# * Redistributions of source code must retain the above copyright notice, this
#   list of conditions and the following disclaimer.

# * Redistributions in binary form must reproduce the above copyright notice,
#   this list of conditions and the following disclaimer in the documentation
#   and/or other materials provided with the distribution.

# * Neither the name of RigidMotionsMapleTools nor the names of its
#   contributors may be used to endorse or promote products derived from
#   this software without specific prior written permission.

# THIS SOFTWARE IS PROVIDED BY THE COPYRIGHT HOLDERS AND CONTRIBUTORS "AS IS"
# AND ANY EXPRESS OR IMPLIED WARRANTIES, INCLUDING, BUT NOT LIMITED TO, THE
# IMPLIED WARRANTIES OF MERCHANTABILITY AND FITNESS FOR A PARTICULAR PURPOSE ARE
# DISCLAIMED. IN NO EVENT SHALL THE COPYRIGHT HOLDER OR CONTRIBUTORS BE LIABLE
# FOR ANY DIRECT, INDIRECT, INCIDENTAL, SPECIAL, EXEMPLARY, OR CONSEQUENTIAL
# DAMAGES (INCLUDING, BUT NOT LIMITED TO, PROCUREMENT OF SUBSTITUTE GOODS OR
# SERVICES; LOSS OF USE, DATA, OR PROFITS; OR BUSINESS INTERRUPTION) HOWEVER
# CAUSED AND ON ANY THEORY OF LIABILITY, WHETHER IN CONTRACT, STRICT LIABILITY,
# OR TORT (INCLUDING NEGLIGENCE OR OTHERWISE) ARISING IN ANY WAY OUT OF THE USE
# OF THIS SOFTWARE, EVEN IF ADVISED OF THE POSSIBILITY OF SUCH DAMAGE.

# Get rid of national specifications like "," instead of "." for numbers.
export LC_ALL=C

# This variable is set by the Build.sh script.
INSTALL_SCRIPT="Install.sh"
MAPLE_FILE=__REPLACE_MPL__
NODE_RUNNER_SCRIPT="NodeRunner.sh"

function Init()
{
  if ! hash qsub 2>/dev/null; then
    echo "This script relay on Sun Engine Grid tools! You need to install them."
    exit 1
<<<<<<< HEAD
  fi

  export TMP_DIR=`mktemp -d ${SHARED_DIR}/selfextract.XXXXXX`
=======
  fi 
>>>>>>> fecc5723
}

# We check if argument is valid and call a specific function related to it.
function Parse_Arguments()
{
  for i in ${@}; do
  case ${i} in
    -d=*|--dir=*)
      SHARED_DIR="${i#*=}"
      shift # past argument
    ;;
    -b=*|--begin=*)
      RANGE_BEGIN="${i#*=}"
      shift # past argument
    ;;
    -e=*|--end=*)
      RANGE_END="${i#*=}"
      shift # past argument
    ;;
    *)
    ;;
  esac
  done
  if [ -z "${SHARED_DIR}" ]; then
    echo "You have to provide a path to the shared directory! Please, type: ${0} -d=</path/to/shared/directory> -b=<an optional begin of the range> -e=<an optional end of the range> <optional arguments to qsub>"
    exit 1
  fi
  if [ ! -e "${SHARED_DIR}" ]; then
    echo "Provided shared directory: \"${SHARED_DIR}\" does not exist!"
    exit 1
  fi
  if [ -z "${RANGE_BEGIN}" ]; then
    RANGE_BEGIN=0
  fi
  if [ -z "${RANGE_END}" ]; then
    RANGE_END=`ls ${TMP_DIR}/DB/*.db`
  fi
<<<<<<< HEAD
}

# The main function which submits jobs to the cluster
function Run_Jobs()
{
  ARCHIVE=`awk '/^__ARCHIVE_BELOW__/ {print NR + 1; exit 0; }' "${0}"`

  tail -n+"${ARCHIVE}" "${0}" | tar xzv -C "${TMP_DIR}"

  cd ${TMP_DIR}

  # Uninstall scripts -- if installed before
  ./${INSTALL_SCRIPT} -u

  # Install Maple scripts
  ./${INSTALL_SCRIPT} -d="${TMP_DIR}"

  for i in {${RANGE_BEGIN}..${RANGE_END}}; do
    qsub "${@}" "${TMP_DIR}/${NODE_RUNNER_SCRIPT}" "${TMP_DIR}/DB/${i}.db" "${TMP_DIR}/${MAPLE_FILE}"
  done
}


=======
  QSUB_ARGS=${@}
}

>>>>>>> fecc5723
# Check if some input parameters were passed.
case ${@} in
  (*[![:blank:]]*)
     Init
     Parse_Arguments ${@}
<<<<<<< HEAD
     Run_Jobs ${@}
=======
>>>>>>> fecc5723
     ;;
  (*)
    echo "Please, type: ${0} -d=</path/to/shared/directory> -b=<an optional begin of the range> -e=<an optional end of the range> <optional arguments to qsub>"
    exit
    ;;
esac
<<<<<<< HEAD

=======

export TMP_DIR=`mktemp -d ${SHARED_DIR}/selfextract.XXXXXX`

ARCHIVE=`awk '/^__ARCHIVE_BELOW__/ {print NR + 1; exit 0; }' "${0}"`

tail -n+"${ARCHIVE}" "${0}" | tar xzv -C "${TMP_DIR}"

cd ${TMP_DIR}

# Uninstall scripts -- if installed before
./${INSTALL_SCRIPT} -u

# Install Maple scripts
./${INSTALL_SCRIPT} -d="${TMP_DIR}"

for i in `seq ${RANGE_BEGIN} ${RANGE_END}`; do
  echo "qsub called with the following arguments: ${QSUB_ARGS} ${TMP_DIR}/${NODE_RUNNER_SCRIPT} ${TMP_DIR}/DB/${i}.db ${TMP_DIR}/${MAPLE_FILE}"
  qsub ${QSUB_ARGS} "${TMP_DIR}/${NODE_RUNNER_SCRIPT}" "${TMP_DIR}/DB/${i}.db" "${TMP_DIR}/${MAPLE_FILE}"
done

# Prevent calling the rest of the script
exit 0
>>>>>>> fecc5723

# Do not add anything below the next line!!!!
__ARCHIVE_BELOW__<|MERGE_RESOLUTION|>--- conflicted
+++ resolved
@@ -43,13 +43,7 @@
   if ! hash qsub 2>/dev/null; then
     echo "This script relay on Sun Engine Grid tools! You need to install them."
     exit 1
-<<<<<<< HEAD
-  fi
-
-  export TMP_DIR=`mktemp -d ${SHARED_DIR}/selfextract.XXXXXX`
-=======
   fi 
->>>>>>> fecc5723
 }
 
 # We check if argument is valid and call a specific function related to it.
@@ -87,53 +81,20 @@
   if [ -z "${RANGE_END}" ]; then
     RANGE_END=`ls ${TMP_DIR}/DB/*.db`
   fi
-<<<<<<< HEAD
-}
-
-# The main function which submits jobs to the cluster
-function Run_Jobs()
-{
-  ARCHIVE=`awk '/^__ARCHIVE_BELOW__/ {print NR + 1; exit 0; }' "${0}"`
-
-  tail -n+"${ARCHIVE}" "${0}" | tar xzv -C "${TMP_DIR}"
-
-  cd ${TMP_DIR}
-
-  # Uninstall scripts -- if installed before
-  ./${INSTALL_SCRIPT} -u
-
-  # Install Maple scripts
-  ./${INSTALL_SCRIPT} -d="${TMP_DIR}"
-
-  for i in {${RANGE_BEGIN}..${RANGE_END}}; do
-    qsub "${@}" "${TMP_DIR}/${NODE_RUNNER_SCRIPT}" "${TMP_DIR}/DB/${i}.db" "${TMP_DIR}/${MAPLE_FILE}"
-  done
-}
-
-
-=======
   QSUB_ARGS=${@}
 }
 
->>>>>>> fecc5723
 # Check if some input parameters were passed.
 case ${@} in
   (*[![:blank:]]*)
      Init
      Parse_Arguments ${@}
-<<<<<<< HEAD
-     Run_Jobs ${@}
-=======
->>>>>>> fecc5723
      ;;
   (*)
     echo "Please, type: ${0} -d=</path/to/shared/directory> -b=<an optional begin of the range> -e=<an optional end of the range> <optional arguments to qsub>"
     exit
     ;;
 esac
-<<<<<<< HEAD
-
-=======
 
 export TMP_DIR=`mktemp -d ${SHARED_DIR}/selfextract.XXXXXX`
 
@@ -156,7 +117,6 @@
 
 # Prevent calling the rest of the script
 exit 0
->>>>>>> fecc5723
 
 # Do not add anything below the next line!!!!
 __ARCHIVE_BELOW__